# Open WebUI Integration Guide

This guide will walk you through accessing [gpt.hydra.newpaltz.edu](https://gpt.hydra.newpaltz.edu/), creating an account, obtaining your API key, and integrating it with Open WebUI for local LLM access.

## Table of Contents

### Getting Started
- [Accessing Hydra GPT](#accessing-hydra-gpt)
- [Obtaining Your API Key](#obtaining-your-api-key)

### Integration Guide
- [Integrating with Open WebUI](#integrating-with-open-webui)
  - [Configuration Parameters](#configuration-parameters)
  - [Integration Methods](#integration-methods)

### Language-Specific Integration Examples
- [Python Integration](#python-integration)
- [JavaScript/Node.js Integration](#javascriptnodejs-integration)
- [PHP Integration](#php-integration)
- [Java Integration](#java-integration)
- [C# / .NET Integration](#c--net-integration)
- [Ruby Integration](#ruby-integration)
- [Go Integration](#go-integration)
- [Rust Integration](#rust-integration)

### Testing & Troubleshooting
- [Testing Your Connection](#testing-your-connection)
- [Troubleshooting](#troubleshooting)

### Additional Information
- [Security Best Practices](#security-best-practices)
- [Example Use Cases](#example-use-cases)
- [Additional Resources](#additional-resources)
- [Changelog](#changelog)

### System Architecture
- [System Overview](#system-overview)
- [Authentication Flow](#authentication-flow)
- [Student API Access Pattern](#student-api-access-pattern)
- [Network Architecture](#network-architecture)
- [Container Lifecycle Management](#container-lifecycle-management)
- [API Request Flow](#api-request-flow)
- [Student Container Types](#student-container-types)
- [OpenWebUI API Structure](#openwebui-api-structure)
- [Security Architecture](#security-architecture)
- [Data Flow for RAG](#data-flow-for-rag-retrieval-augmented-generation)
- [Deployment Architecture](#deployment-architecture)
- [Troubleshooting Decision Tree](#troubleshooting-decision-tree)
- [Port Reference](#port-reference)
- [Quick Start Workflow](#quick-start-workflow)
- [Summary](#summary)

---

## Accessing Hydra GPT

Hydra GPT is a local LLM platform hosted at SUNY New Paltz. To access it:

1. **Navigate to the platform:**
    - Open your web browser
    - Go to: **https://gpt.hydra.newpaltz.edu** if you have an account already
    - If not, make one on https://hydra.newpaltz.edu/dashboard

---

## Obtaining Your API Key

Once you're logged into **Open WebUI (Hydra GPT)**, you can generate an API key by following these steps:

### Step 1: Navigate to Settings

1. Click your **profile icon** or **username** in the top-right corner.
2. Select **Settings** from the dropdown menu.

### Step 2: Access the API Keys Section

1. In the **Settings** menu, go to the **Account** section.
2. Click **Generate New API Key**.
3. Give the API key a descriptive name (e.g., `Monitoring API Key`).
4. Copy the generated key and store it securely — you'll need it for your monitoring setup.

### Step 3: Copy Your API Key

1. Your new API key will be displayed **only once**.
2. **Important:** Copy the key immediately and store it securely.
3. The format will look something like:

   ```
   sk-140ddce3f0sd480984b4c74b07ed60sd
   ```

> ⚠️ **Security Note:**
> Treat your API key like a password. **Never share it publicly** or commit it to version control systems (e.g., GitHub).

---

## Integrating with Open WebUI

Now that you have your API key, you can configure Open WebUI to connect to Hydra GPT:

### Configuration Parameters

Use the following settings for your integration:

```bash
ENDPOINT=https://gpt.hydra.newpaltz.edu/api/chat/completions
MODEL=gemma3:12b
API_KEY=sk-your-actual-api-key-here
```

### Integration Methods

#### Method 1: Environment Variables

Set these environment variables in your terminal or `.env` file:

```bash
export OPENAI_API_BASE="https://gpt.hydra.newpaltz.edu/api"
export OPENAI_API_KEY="sk-your-actual-api-key-here"
export OPENAI_MODEL="gemma3:12b"
```

#### Method 2: Configuration File

Create or edit your Open WebUI configuration file:

**For Open WebUI (config.json):**

```json
{
  "api": {
    "base_url": "https://gpt.hydra.newpaltz.edu/api/chat/completions",
    "api_key": "sk-your-actual-api-key-here",
    "default_model": "gemma3:12b"
  }
}
```

#### Method 3: cURL Test

Test your connection with a simple cURL command:

```bash
curl https://gpt.hydra.newpaltz.edu/api/chat/completions \
  -H "Content-Type: application/json" \
  -H "Authorization: Bearer sk-your-actual-api-key-here" \
  -d '{
    "model": "gemma3:12b",
    "messages": [
      {
        "role": "user",
        "content": "Hello!"
      }
    ]
  }'
```

---

## Language-Specific Integration Examples

### Python Integration

#### Using OpenAI SDK

```python
import openai
import os

# Configure the OpenAI client to use Hydra GPT
openai.api_base = "https://gpt.hydra.newpaltz.edu/api"
openai.api_key = os.getenv("HYDRA_API_KEY")

# Make a request
response = openai.ChatCompletion.create(
    model="gemma3:12b",
    messages=[
        {"role": "system", "content": "You are a helpful assistant."},
        {"role": "user", "content": "Hello, how are you?"}
    ],
    temperature=0.7,
    max_tokens=500
)

print(response.choices[0].message.content)
```

#### Using Requests Library

```python
import requests
import os
import json

API_KEY = os.getenv("HYDRA_API_KEY")
BASE_URL = "https://gpt.hydra.newpaltz.edu/api"

def chat_with_hydra(message):
    headers = {
        "Content-Type": "application/json",
        "Authorization": f"Bearer {API_KEY}"
    }
    
    payload = {
        "model": "gemma3:12b",
        "messages": [
            {"role": "user", "content": message}
        ],
        "temperature": 0.7,
        "max_tokens": 500
    }
    
    response = requests.post(
        f"{BASE_URL}/chat/completions",
        headers=headers,
        json=payload
    )
    
    if response.status_code == 200:
        return response.json()["choices"][0]["message"]["content"]
    else:
        return f"Error: {response.status_code} - {response.text}"

# Example usage
result = chat_with_hydra("Explain machine learning in simple terms.")
print(result)
```

#### Flask Web Application

```python
from flask import Flask, request, jsonify
import openai
import os

app = Flask(__name__)

openai.api_base = "https://gpt.hydra.newpaltz.edu/api"
openai.api_key = os.getenv("HYDRA_API_KEY")

@app.route('/chat', methods=['POST'])
def chat():
    data = request.json
    user_message = data.get('message', '')
    
    try:
        response = openai.ChatCompletion.create(
            model="gemma3:12b",
            messages=[
                {"role": "system", "content": "You are a helpful assistant."},
                {"role": "user", "content": user_message}
            ],
            temperature=0.7,
            max_tokens=500
        )
        
        return jsonify({
            "success": True,
            "response": response.choices[0].message.content
        })
    except Exception as e:
        return jsonify({
            "success": False,
            "error": str(e)
        }), 500

if __name__ == '__main__':
    app.run(debug=True, port=5000)
```

---

### JavaScript/Node.js Integration

#### Using Axios

```javascript
const axios = require('axios');

const API_KEY = process.env.HYDRA_API_KEY;
const BASE_URL = 'https://gpt.hydra.newpaltz.edu/api';

async function chatWithHydra(message) {
    try {
        const response = await axios.post(
            `${BASE_URL}/chat/completions`,
            {
                model: 'gemma3:12b',
                messages: [
                    { role: 'user', content: message }
                ],
                temperature: 0.7,
                max_tokens: 500
            },
            {
                headers: {
                    'Content-Type': 'application/json',
                    'Authorization': `Bearer ${API_KEY}`
                }
            }
        );
        
        return response.data.choices[0].message.content;
    } catch (error) {
        console.error('Error:', error.response?.data || error.message);
        throw error;
    }
}

// Example usage
chatWithHydra('What is artificial intelligence?')
    .then(response => console.log('AI Response:', response))
    .catch(error => console.error('Failed:', error));
```

#### Using Fetch API (Browser/Node.js 18+)

```javascript
const API_KEY = 'sk-your-actual-api-key-here';
const BASE_URL = 'https://gpt.hydra.newpaltz.edu/api';

async function chatWithHydra(message) {
    const response = await fetch(`${BASE_URL}/chat/completions`, {
        method: 'POST',
        headers: {
            'Content-Type': 'application/json',
            'Authorization': `Bearer ${API_KEY}`
        },
        body: JSON.stringify({
            model: 'gemma3:12b',
            messages: [
                { role: 'user', content: message }
            ],
            temperature: 0.7,
            max_tokens: 500
        })
    });
    
    if (!response.ok) {
        throw new Error(`HTTP error! status: ${response.status}`);
    }
    
    const data = await response.json();
    return data.choices[0].message.content;
}

// Example usage
chatWithHydra('Explain quantum computing')
    .then(response => console.log(response))
    .catch(error => console.error('Error:', error));
```

#### Express.js Server

```javascript
const express = require('express');
const axios = require('axios');
require('dotenv').config();

const app = express();
app.use(express.json());

const API_KEY = process.env.HYDRA_API_KEY;
const BASE_URL = 'https://gpt.hydra.newpaltz.edu/api';

app.post('/api/chat', async (req, res) => {
    const { message } = req.body;
    
    try {
        const response = await axios.post(
            `${BASE_URL}/chat/completions`,
            {
                model: 'gemma3:12b',
                messages: [
                    { role: 'system', content: 'You are a helpful assistant.' },
                    { role: 'user', content: message }
                ],
                temperature: 0.7,
                max_tokens: 500
            },
            {
                headers: {
                    'Content-Type': 'application/json',
                    'Authorization': `Bearer ${API_KEY}`
                }
            }
        );
        
        res.json({
            success: true,
            response: response.data.choices[0].message.content
        });
    } catch (error) {
        res.status(500).json({
            success: false,
            error: error.message
        });
    }
});

app.listen(3000, () => {
    console.log('Server running on port 3000');
});
```

#### React Frontend Example

```javascript
import React, { useState } from 'react';

function ChatComponent() {
    const [message, setMessage] = useState('');
    const [response, setResponse] = useState('');
    const [loading, setLoading] = useState(false);

    const sendMessage = async () => {
        setLoading(true);
        try {
            const result = await fetch('https://gpt.hydra.newpaltz.edu/api/chat/completions', {
                method: 'POST',
                headers: {
                    'Content-Type': 'application/json',
                    'Authorization': `Bearer ${process.env.REACT_APP_HYDRA_API_KEY}`
                },
                body: JSON.stringify({
                    model: 'gemma3:12b',
                    messages: [
                        { role: 'user', content: message }
                    ],
                    temperature: 0.7,
                    max_tokens: 500
                })
            });
            
            const data = await result.json();
            setResponse(data.choices[0].message.content);
        } catch (error) {
            console.error('Error:', error);
            setResponse('Error: ' + error.message);
        } finally {
            setLoading(false);
        }
    };

    return (
        <div>
            <textarea 
                value={message}
                onChange={(e) => setMessage(e.target.value)}
                placeholder="Enter your message"
            />
            <button onClick={sendMessage} disabled={loading}>
                {loading ? 'Sending...' : 'Send'}
            </button>
            {response && (
                <div>
                    <h3>Response:</h3>
                    <p>{response}</p>
                </div>
            )}
        </div>
    );
}

export default ChatComponent;
```

---

### PHP Integration

#### Using cURL

```php
<?php

function chatWithHydra($message) {
    $apiKey = getenv('HYDRA_API_KEY');
    $baseUrl = 'https://gpt.hydra.newpaltz.edu/api';
    
    $data = [
        'model' => 'gemma3:12b',
        'messages' => [
            ['role' => 'user', 'content' => $message]
        ],
        'temperature' => 0.7,
        'max_tokens' => 500
    ];
    
    $ch = curl_init("{$baseUrl}/chat/completions");
    
    curl_setopt_array($ch, [
        CURLOPT_POST => true,
        CURLOPT_RETURNTRANSFER => true,
        CURLOPT_HTTPHEADER => [
            'Content-Type: application/json',
            "Authorization: Bearer {$apiKey}"
        ],
        CURLOPT_POSTFIELDS => json_encode($data)
    ]);
    
    $response = curl_exec($ch);
    $httpCode = curl_getinfo($ch, CURLINFO_HTTP_CODE);
    
    if (curl_errno($ch)) {
        throw new Exception('cURL Error: ' . curl_error($ch));
    }
    
    curl_close($ch);
    
    if ($httpCode !== 200) {
        throw new Exception("HTTP Error: {$httpCode}");
    }
    
    $result = json_decode($response, true);
    return $result['choices'][0]['message']['content'];
}

// Example usage
try {
    $response = chatWithHydra('What is PHP?');
    echo "AI Response: {$response}\n";
} catch (Exception $e) {
    echo "Error: {$e->getMessage()}\n";
}

?>
```

#### Using Guzzle HTTP Client

```php
<?php

require 'vendor/autoload.php';

use GuzzleHttp\Client;
use GuzzleHttp\Exception\GuzzleException;

class HydraGPTClient {
    private $client;
    private $apiKey;
    private $baseUrl;
    
    public function __construct($apiKey) {
        $this->apiKey = $apiKey;
        $this->baseUrl = 'https://gpt.hydra.newpaltz.edu/api';
        $this->client = new Client([
            'base_uri' => $this->baseUrl,
            'timeout' => 30.0,
        ]);
    }
    
    public function chat($message, $model = 'gemma3:12b') {
        try {
            $response = $this->client->post('/chat/completions', [
                'headers' => [
                    'Content-Type' => 'application/json',
                    'Authorization' => "Bearer {$this->apiKey}"
                ],
                'json' => [
                    'model' => $model,
                    'messages' => [
                        ['role' => 'user', 'content' => $message]
                    ],
                    'temperature' => 0.7,
                    'max_tokens' => 500
                ]
            ]);
            
            $data = json_decode($response->getBody(), true);
            return $data['choices'][0]['message']['content'];
            
        } catch (GuzzleException $e) {
            throw new Exception("API Error: " . $e->getMessage());
        }
    }
    
    public function listModels() {
        try {
            $response = $this->client->get('/models', [
                'headers' => [
                    'Authorization' => "Bearer {$this->apiKey}"
                ]
            ]);
            
            return json_decode($response->getBody(), true);
            
        } catch (GuzzleException $e) {
            throw new Exception("API Error: " . $e->getMessage());
        }
    }
}

// Example usage
$apiKey = getenv('HYDRA_API_KEY');
$hydra = new HydraGPTClient($apiKey);

try {
    $response = $hydra->chat('Explain object-oriented programming');
    echo "Response: {$response}\n";
    
    // List available models
    $models = $hydra->listModels();
    echo "Available models: " . print_r($models, true);
    
} catch (Exception $e) {
    echo "Error: {$e->getMessage()}\n";
}

?>
```

#### Laravel Integration

```php
<?php

namespace App\Services;

use Illuminate\Support\Facades\Http;
use Exception;

class HydraGPTService
{
    protected $apiKey;
    protected $baseUrl;
    
    public function __construct()
    {
        $this->apiKey = config('services.hydra.api_key');
        $this->baseUrl = config('services.hydra.base_url', 'https://gpt.hydra.newpaltz.edu/api');
    }
    
    public function chat(string $message, array $options = []): string
    {
        $response = Http::withHeaders([
            'Authorization' => "Bearer {$this->apiKey}",
            'Content-Type' => 'application/json',
        ])->post("{$this->baseUrl}/chat/completions", [
            'model' => $options['model'] ?? 'gemma3:12b',
            'messages' => [
                ['role' => 'user', 'content' => $message]
            ],
            'temperature' => $options['temperature'] ?? 0.7,
            'max_tokens' => $options['max_tokens'] ?? 500
        ]);
        
        if (!$response->successful()) {
            throw new Exception("Hydra API Error: " . $response->body());
        }
        
        return $response->json()['choices'][0]['message']['content'];
    }
    
    public function streamChat(string $message, callable $callback): void
    {
        // Streaming implementation
        $response = Http::withHeaders([
            'Authorization' => "Bearer {$this->apiKey}",
            'Content-Type' => 'application/json',
        ])->post("{$this->baseUrl}/chat/completions", [
            'model' => 'gemma3:12b',
            'messages' => [
                ['role' => 'user', 'content' => $message]
            ],
            'stream' => true
        ]);
        
        foreach ($response as $chunk) {
            $callback($chunk);
        }
    }
}

// In your controller
use App\Services\HydraGPTService;

class ChatController extends Controller
{
    protected $hydra;
    
    public function __construct(HydraGPTService $hydra)
    {
        $this->hydra = $hydra;
    }
    
    public function chat(Request $request)
    {
        $validated = $request->validate([
            'message' => 'required|string|max:2000'
        ]);
        
        try {
            $response = $this->hydra->chat($validated['message']);
            
            return response()->json([
                'success' => true,
                'response' => $response
            ]);
        } catch (Exception $e) {
            return response()->json([
                'success' => false,
                'error' => $e->getMessage()
            ], 500);
        }
    }
}
```

---

### Java Integration

#### Using OkHttp

```java
import okhttp3.*;
import org.json.JSONArray;
import org.json.JSONObject;
import java.io.IOException;

public class HydraGPTClient {
    private final String apiKey;
    private final String baseUrl;
    private final OkHttpClient client;
    private final MediaType JSON = MediaType.get("application/json; charset=utf-8");
    
    public HydraGPTClient(String apiKey) {
        this.apiKey = apiKey;
        this.baseUrl = "https://gpt.hydra.newpaltz.edu/api";
        this.client = new OkHttpClient();
    }
    
    public String chat(String message) throws IOException {
        JSONObject jsonBody = new JSONObject();
        jsonBody.put("model", "gemma3:12b");
        jsonBody.put("temperature", 0.7);
        jsonBody.put("max_tokens", 500);
        
        JSONArray messages = new JSONArray();
        JSONObject userMessage = new JSONObject();
        userMessage.put("role", "user");
        userMessage.put("content", message);
        messages.put(userMessage);
        
        jsonBody.put("messages", messages);
        
        RequestBody body = RequestBody.create(jsonBody.toString(), JSON);
        
        Request request = new Request.Builder()
            .url(baseUrl + "/chat/completions")
            .addHeader("Authorization", "Bearer " + apiKey)
            .addHeader("Content-Type", "application/json")
            .post(body)
            .build();
        
        try (Response response = client.newCall(request).execute()) {
            if (!response.isSuccessful()) {
                throw new IOException("Unexpected code " + response);
            }
            
            String responseBody = response.body().string();
            JSONObject jsonResponse = new JSONObject(responseBody);
            
            return jsonResponse
                .getJSONArray("choices")
                .getJSONObject(0)
                .getJSONObject("message")
                .getString("content");
        }
    }
    
    public static void main(String[] args) {
        String apiKey = System.getenv("HYDRA_API_KEY");
        HydraGPTClient client = new HydraGPTClient(apiKey);
        
        try {
            String response = client.chat("What is Java programming?");
            System.out.println("AI Response: " + response);
        } catch (IOException e) {
            System.err.println("Error: " + e.getMessage());
            e.printStackTrace();
        }
    }
}
```

#### Using Spring Boot

```java
import org.springframework.beans.factory.annotation.Value;
import org.springframework.http.HttpEntity;
import org.springframework.http.HttpHeaders;
import org.springframework.http.HttpMethod;
import org.springframework.http.ResponseEntity;
import org.springframework.stereotype.Service;
import org.springframework.web.client.RestTemplate;

import java.util.HashMap;
import java.util.List;
import java.util.Map;

@Service
public class HydraGPTService {
    
    @Value("${hydra.api.key}")
    private String apiKey;
    
    @Value("${hydra.api.base-url:https://gpt.hydra.newpaltz.edu/api}")
    private String baseUrl;
    
    private final RestTemplate restTemplate;
    
    public HydraGPTService(RestTemplate restTemplate) {
        this.restTemplate = restTemplate;
    }
    
    public String chat(String message) {
        HttpHeaders headers = new HttpHeaders();
        headers.set("Authorization", "Bearer " + apiKey);
        headers.set("Content-Type", "application/json");
        
        Map<String, Object> requestBody = new HashMap<>();
        requestBody.put("model", "gemma3:12b");
        requestBody.put("temperature", 0.7);
        requestBody.put("max_tokens", 500);
        
        Map<String, String> userMessage = new HashMap<>();
        userMessage.put("role", "user");
        userMessage.put("content", message);
        
        requestBody.put("messages", List.of(userMessage));
        
        HttpEntity<Map<String, Object>> request = new HttpEntity<>(requestBody, headers);
        
        ResponseEntity<Map> response = restTemplate.exchange(
            baseUrl + "/chat/completions",
            HttpMethod.POST,
            request,
            Map.class
        );
        
        Map<String, Object> responseBody = response.getBody();
        List<Map<String, Object>> choices = (List<Map<String, Object>>) responseBody.get("choices");
        Map<String, Object> firstChoice = choices.get(0);
        Map<String, String> messageContent = (Map<String, String>) firstChoice.get("message");
        
        return messageContent.get("content");
    }
}

// Controller
import org.springframework.web.bind.annotation.*;

@RestController
@RequestMapping("/api/chat")
public class ChatController {
    
    private final HydraGPTService hydraGPTService;
    
    public ChatController(HydraGPTService hydraGPTService) {
        this.hydraGPTService = hydraGPTService;
    }
    
    @PostMapping
    public Map<String, Object> chat(@RequestBody Map<String, String> request) {
        try {
            String message = request.get("message");
            String response = hydraGPTService.chat(message);
            
            return Map.of(
                "success", true,
                "response", response
            );
        } catch (Exception e) {
            return Map.of(
                "success", false,
                "error", e.getMessage()
            );
        }
    }
}
```

---

### C# / .NET Integration

#### Using HttpClient

```csharp
using System;
using System.Net.Http;
using System.Net.Http.Headers;
using System.Text;
using System.Text.Json;
using System.Threading.Tasks;

public class HydraGPTClient
{
    private readonly HttpClient _httpClient;
    private readonly string _apiKey;
    private readonly string _baseUrl;

    public HydraGPTClient(string apiKey)
    {
        _apiKey = apiKey;
        _baseUrl = "https://gpt.hydra.newpaltz.edu/api";
        _httpClient = new HttpClient();
        _httpClient.DefaultRequestHeaders.Authorization = 
            new AuthenticationHeaderValue("Bearer", apiKey);
    }

    public async Task<string> ChatAsync(string message)
    {
        var requestBody = new
        {
            model = "gemma3:12b",
            messages = new[]
            {
                new { role = "user", content = message }
            },
            temperature = 0.7,
            max_tokens = 500
        };

        var json = JsonSerializer.Serialize(requestBody);
        var content = new StringContent(json, Encoding.UTF8, "application/json");

        var response = await _httpClient.PostAsync(
            $"{_baseUrl}/chat/completions", 
            content
        );

        response.EnsureSuccessStatusCode();

        var responseBody = await response.Content.ReadAsStringAsync();
        using var document = JsonDocument.Parse(responseBody);
        
        return document.RootElement
            .GetProperty("choices")[0]
            .GetProperty("message")
            .GetProperty("content")
            .GetString();
    }

    public static async Task Main(string[] args)
    {
        var apiKey = Environment.GetEnvironmentVariable("HYDRA_API_KEY");
        var client = new HydraGPTClient(apiKey);

        try
        {
            var response = await client.ChatAsync("What is C# programming?");
            Console.WriteLine($"AI Response: {response}");
        }
        catch (Exception ex)
        {
            Console.WriteLine($"Error: {ex.Message}");
        }
    }
}
```

#### ASP.NET Core Integration

```csharp
// Service
using System.Net.Http.Headers;
using System.Text;
using System.Text.Json;

public interface IHydraGPTService
{
    Task<string> ChatAsync(string message);
}

public class HydraGPTService : IHydraGPTService
{
    private readonly HttpClient _httpClient;
    private readonly IConfiguration _configuration;

    public HydraGPTService(HttpClient httpClient, IConfiguration configuration)
    {
        _httpClient = httpClient;
        _configuration = configuration;
        
        var apiKey = _configuration["Hydra:ApiKey"];
        _httpClient.DefaultRequestHeaders.Authorization = 
            new AuthenticationHeaderValue("Bearer", apiKey);
    }

    public async Task<string> ChatAsync(string message)
    {
        var requestBody = new
        {
            model = "gemma3:12b",
            messages = new[]
            {
                new { role = "user", content = message }
            },
            temperature = 0.7,
            max_tokens = 500
        };

        var json = JsonSerializer.Serialize(requestBody);
        var content = new StringContent(json, Encoding.UTF8, "application/json");

        var response = await _httpClient.PostAsync("chat/completions", content);
        response.EnsureSuccessStatusCode();

        var responseBody = await response.Content.ReadAsStringAsync();
        using var document = JsonDocument.Parse(responseBody);
        
        return document.RootElement
            .GetProperty("choices")[0]
            .GetProperty("message")
            .GetProperty("content")
            .GetString();
    }
}

// Startup configuration
public void ConfigureServices(IServiceCollection services)
{
    services.AddHttpClient<IHydraGPTService, HydraGPTService>(client =>
    {
        client.BaseAddress = new Uri("https://gpt.hydra.newpaltz.edu/api/");
    });
    
    services.AddControllers();
}

// Controller
[ApiController]
[Route("api/[controller]")]
public class ChatController : ControllerBase
{
    private readonly IHydraGPTService _hydraGPTService;

    public ChatController(IHydraGPTService hydraGPTService)
    {
        _hydraGPTService = hydraGPTService;
    }

    [HttpPost]
    public async Task<IActionResult> Chat([FromBody] ChatRequest request)
    {
        try
        {
            var response = await _hydraGPTService.ChatAsync(request.Message);
            return Ok(new { success = true, response });
        }
        catch (Exception ex)
        {
            return StatusCode(500, new { success = false, error = ex.Message });
        }
    }
}

public class ChatRequest
{
    public string Message { get; set; }
}
```

---

### Ruby Integration

```ruby
require 'net/http'
require 'json'
require 'uri'

class HydraGPTClient
  def initialize(api_key)
    @api_key = api_key
    @base_url = 'https://gpt.hydra.newpaltz.edu/api'
  end

  def chat(message, model: 'gemma3:12b', temperature: 0.7, max_tokens: 500)
    uri = URI("#{@base_url}/chat/completions")
    
    request = Net::HTTP::Post.new(uri)
    request['Content-Type'] = 'application/json'
    request['Authorization'] = "Bearer #{@api_key}"
    
    request.body = {
      model: model,
      messages: [
        { role: 'user', content: message }
      ],
      temperature: temperature,
      max_tokens: max_tokens
    }.to_json
    
    response = Net::HTTP.start(uri.hostname, uri.port, use_ssl: true) do |http|
      http.request(request)
    end
    
    if response.is_a?(Net::HTTPSuccess)
      result = JSON.parse(response.body)
      result['choices'][0]['message']['content']
    else
      raise "API Error: #{response.code} - #{response.body}"
    end
  end

  def list_models
    uri = URI("#{@base_url}/models")
    
    request = Net::HTTP::Get.new(uri)
    request['Authorization'] = "Bearer #{@api_key}"
    
    response = Net::HTTP.start(uri.hostname, uri.port, use_ssl: true) do |http|
      http.request(request)
    end
    
    JSON.parse(response.body) if response.is_a?(Net::HTTPSuccess)
  end
end

# Example usage
api_key = ENV['HYDRA_API_KEY']
client = HydraGPTClient.new(api_key)

begin
  response = client.chat('What is Ruby programming?')
  puts "AI Response: #{response}"
  
  models = client.list_models
  puts "Available models: #{models}"
rescue => e
  puts "Error: #{e.message}"
end
```

---

### Go Integration

```go
package main

import (
    "bytes"
    "encoding/json"
    "fmt"
    "io/ioutil"
    "net/http"
    "os"
)

type HydraGPTClient struct {
    APIKey  string
    BaseURL string
    Client  *http.Client
}

type ChatRequest struct {
    Model       string    `json:"model"`
    Messages    []Message `json:"messages"`
    Temperature float64   `json:"temperature"`
    MaxTokens   int       `json:"max_tokens"`
}

type Message struct {
    Role    string `json:"role"`
    Content string `json:"content"`
}

type ChatResponse struct {
    Choices []struct {
        Message Message `json:"message"`
    } `json:"choices"`
}

func NewHydraGPTClient(apiKey string) *HydraGPTClient {
    return &HydraGPTClient{
        APIKey:  apiKey,
        BaseURL: "https://gpt.hydra.newpaltz.edu/api",
        Client:  &http.Client{},
    }
}

func (c *HydraGPTClient) Chat(message string) (string, error) {
    reqBody := ChatRequest{
        Model: "gemma3:12b",
        Messages: []Message{
            {Role: "user", Content: message},
        },
        Temperature: 0.7,
        MaxTokens:   500,
    }

    jsonData, err := json.Marshal(reqBody)
    if err != nil {
        return "", err
    }

    req, err := http.NewRequest("POST", c.BaseURL+"/chat/completions", bytes.NewBuffer(jsonData))
    if err != nil {
        return "", err
    }

    req.Header.Set("Content-Type", "application/json")
    req.Header.Set("Authorization", "Bearer "+c.APIKey)

    resp, err := c.Client.Do(req)
    if err != nil {
        return "", err
    }
    defer resp.Body.Close()

    if resp.StatusCode != http.StatusOK {
        body, _ := ioutil.ReadAll(resp.Body)
        return "", fmt.Errorf("API error: %d - %s", resp.StatusCode, string(body))
    }

    body, err := ioutil.ReadAll(resp.Body)
    if err != nil {
        return "", err
    }

    var chatResp ChatResponse
    if err := json.Unmarshal(body, &chatResp); err != nil {
        return "", err
    }

    if len(chatResp.Choices) > 0 {
        return chatResp.Choices[0].Message.Content, nil
    }

    return "", fmt.Errorf("no response from API")
}

func main() {
    apiKey := os.Getenv("HYDRA_API_KEY")
    client := NewHydraGPTClient(apiKey)

    response, err := client.Chat("What is Go programming?")
    if err != nil {
        fmt.Printf("Error: %v\n", err)
        return
    }

    fmt.Printf("AI Response: %s\n", response)
}
```

---

### Rust Integration

```rust
use reqwest;
use serde::{Deserialize, Serialize};
use std::env;

#[derive(Serialize)]
struct ChatRequest {
    model: String,
    messages: Vec<Message>,
    temperature: f32,
    max_tokens: u32,
}

#[derive(Serialize, Deserialize)]
struct Message {
    role: String,
    content: String,
}

#[derive(Deserialize)]
struct ChatResponse {
    choices: Vec<Choice>,
}

#[derive(Deserialize)]
struct Choice {
    message: Message,
}

struct HydraGPTClient {
    api_key: String,
    base_url: String,
    client: reqwest::Client,
}

impl HydraGPTClient {
    fn new(api_key: String) -> Self {
        Self {
            api_key,
            base_url: "https://gpt.hydra.newpaltz.edu/api".to_string(),
            client: reqwest::Client::new(),
        }
    }

    async fn chat(&self, message: &str) -> Result<String, Box<dyn std::error::Error>> {
        let request_body = ChatRequest {
            model: "gemma3:12b".to_string(),
            messages: vec![Message {
                role: "user".to_string(),
                content: message.to_string(),
            }],
            temperature: 0.7,
            max_tokens: 500,
        };

        let response = self
            .client
            .post(format!("{}/chat/completions", self.base_url))
            .header("Authorization", format!("Bearer {}", self.api_key))
            .header("Content-Type", "application/json")
            .json(&request_body)
            .send()
            .await?;

        if !response.status().is_success() {
            return Err(format!("API error: {}", response.status()).into());
        }

        let chat_response: ChatResponse = response.json().await?;

        Ok(chat_response.choices[0].message.content.clone())
    }
}

#[tokio::main]
async fn main() -> Result<(), Box<dyn std::error::Error>> {
    let api_key = env::var("HYDRA_API_KEY")?;
    let client = HydraGPTClient::new(api_key);

    let response = client.chat("What is Rust programming?").await?;
    println!("AI Response: {}", response);

    Ok(())
}
```

---

## Testing Your Connection

After configuration, verify that everything is working:

### 1. Check API Connectivity

```bash
curl -I https://gpt.hydra.newpaltz.edu/api/models \
  -H "Authorization: Bearer sk-your-actual-api-key-here"
```

You should receive a `200 OK` response.

### 2. List Available Models

```bash
curl https://gpt.hydra.newpaltz.edu/api/models \
  -H "Authorization: Bearer sk-your-actual-api-key-here"
```

This should return a JSON list of available models, including `gemma3:12b`.

### 3. Send a Test Message

Use the cURL example from Method 3 above to send a test message and verify you receive a response.

---

## Troubleshooting

### Common Issues and Solutions

#### 1. 401 Unauthorized Error

- **Cause:** Invalid or expired API key
- **Solution:**
    - Verify your API key is correct
    - Generate a new API key if needed
    - Ensure no extra spaces or characters in the key

#### 2. Model Not Found Error

- **Cause:** Specified model doesn't exist or isn't available
- **Solution:**
    - Use the "List Available Models" command above
    - Verify `gemma3:12b` is in the list
    - Check for typos in the model name

### Getting Help

If you continue to experience issues:

1. **Check Hydra Lab Status:**
    - Visit the Hydra Lab website or contact the admins
2. **Documentation:**
    - Refer to the Open WebUI documentation: https://docs.openwebui.com
    - Check for updates to the integration process

---

## Security Best Practices

1. **Never share your API key** publicly or in code repositories
2. **Use environment variables** for sensitive configuration
3. **Rotate your API keys** regularly
4. **Revoke unused keys** from your account settings
5. **Monitor your usage** for any suspicious activity
6. **Use HTTPS only** for all API communications
7. **Implement rate limiting** in your applications
8. **Validate and sanitize** user inputs before sending to the API

---

## Example Use Cases

### Simple Chat Application (Python)

```python
import os
import openai

# Set up the client
openai.api_base = "https://gpt.hydra.newpaltz.edu/api"
openai.api_key = os.getenv("HYDRA_API_KEY")

def chat(message):
    response = openai.ChatCompletion.create(
        model="gemma3:12b",
        messages=[
            {"role": "system", "content": "You are a helpful assistant."},
            {"role": "user", "content": message}
        ],
        temperature=0.7,
        max_tokens=500
    )
    return response.choices[0].message.content

# Example usage
user_message = "Explain quantum computing in simple terms."
bot_response = chat(user_message)
print(bot_response)
```

### Batch Processing (Python)

```python
import openai
import os

openai.api_base = "https://gpt.hydra.newpaltz.edu/api"
openai.api_key = os.getenv("HYDRA_API_KEY")

questions = [
    "What is machine learning?",
    "Explain neural networks.",
    "What is deep learning?"
]

for question in questions:
    response = openai.ChatCompletion.create(
        model="gemma3:12b",
        messages=[{"role": "user", "content": question}],
        max_tokens=200
    )
    print(f"Q: {question}")
    print(f"A: {response.choices[0].message.content}\n")
```

### Conversational Chatbot (JavaScript)

```javascript
const axios = require('axios');

const API_KEY = process.env.HYDRA_API_KEY;
const BASE_URL = 'https://gpt.hydra.newpaltz.edu/api';

class ChatBot {
    constructor() {
        this.conversationHistory = [];
    }

    async chat(userMessage) {
        // Add user message to history
        this.conversationHistory.push({
            role: 'user',
            content: userMessage
        });

        try {
            const response = await axios.post(
                `${BASE_URL}/chat/completions`,
                {
                    model: 'gemma3:12b',
                    messages: this.conversationHistory,
                    temperature: 0.7,
                    max_tokens: 500
                },
                {
                    headers: {
                        'Content-Type': 'application/json',
                        'Authorization': `Bearer ${API_KEY}`
                    }
                }
            );

            const assistantMessage = response.data.choices[0].message.content;
            
            // Add assistant response to history
            this.conversationHistory.push({
                role: 'assistant',
                content: assistantMessage
            });

            return assistantMessage;
        } catch (error) {
            console.error('Error:', error.response?.data || error.message);
            throw error;
        }
    }

    clearHistory() {
        this.conversationHistory = [];
    }
}

// Example usage
(async () => {
    const bot = new ChatBot();
    
    console.log(await bot.chat('Hello! What can you help me with?'));
    console.log(await bot.chat('Can you explain what AI is?'));
    console.log(await bot.chat('Thanks for the explanation!'));
})();
```
<<<<<<< HEAD

---

## Additional Resources

- **Hydra GPT Platform:** https://gpt.hydra.newpaltz.edu
- **Open WebUI Documentation:** https://docs.openwebui.com

---

## Changelog

- **v1.1** - Added comprehensive language examples (Python, JavaScript, PHP, Java, C#, Ruby, Go, Rust)
- **v1.0** - Initial guide created with Hydra GPT integration instructions
- Endpoint: `https://gpt.hydra.newpaltz.edu/api/chat/completions`
- Default Model: `gemma3:12b`

=======
>>>>>>> f04671c2
---

# Hydra Infrastructure Architecture & API Access Guide

## System Overview

```mermaid
graph TB
    subgraph "Internet"
        Student[Student Applications - Python/JS/PHP/Java]
        Browser[Web Browser - Dashboard Access]
    end
    
    subgraph "Hydra Infrastructure - hydra.newpaltz.edu"
        subgraph "Authentication Layer"
            SAML[SAML Auth Service - :6969]
            Azure[Azure AD - Identity Provider]
            JWT[JWT/JWKS - Token Service]
        end
        
        subgraph "Reverse Proxy"
            Traefik[Traefik - Path-based Routing]
        end
        
        subgraph "Core Services"
            Dashboard[Hydra Dashboard - Account Management]
            OpenWebUI[OpenWebUI - :3000/8080 - gpt.hydra.newpaltz.edu]
            Middleman[OpenWebUI Middleman - :7070 - Database API]
        end
        
        subgraph "AI Backend"
            Ollama[Ollama Service - :11434 - Model Management]
            Models[AI Models - Llama/Mistral/etc]
        end
        
        subgraph "Student Containers"
            Jupyter[Jupyter Notebooks]
            VSCode[VS Code Server]
            Static[Static Sites]
            GitProj[GitHub Projects]
        end
        
        subgraph "Storage"
            DB[(SQLite Database - User Accounts)]
            Volumes[(Docker Volumes - Student Data)]
        end
    end
    
    %% Authentication Flow
    Browser -->|HTTPS| Traefik
    Traefik -->|/login| SAML
    SAML <-->|SAML 2.0| Azure
    SAML -->|Issues JWT| JWT
    Browser -->|JWT Cookie| Dashboard
    
    %% API Access Flow
    Student -->|API Key| Traefik
    Traefik -->|/api| OpenWebUI
    OpenWebUI <-->|Model Requests| Ollama
    Ollama <-->|Inference| Models
    
    %% Internal Communications
    Dashboard -->|Manage| Middleman
    Middleman <-->|User CRUD| DB
    OpenWebUI <-->|User Auth| DB
    
    %% Student Container Management
    Dashboard -->|Docker API| Jupyter
    Dashboard -->|Docker API| VSCode
    Dashboard -->|Docker API| Static
    Dashboard -->|Git Clone/Pull| GitProj
    
    %% Storage Connections
    Jupyter -.->|Mount| Volumes
    VSCode -.->|Mount| Volumes
    Static -.->|Mount| Volumes
    GitProj -.->|Mount| Volumes
    
    classDef auth fill:#e1f5fe,stroke:#01579b,stroke-width:2px
    classDef api fill:#f3e5f5,stroke:#4a148c,stroke-width:2px
    classDef storage fill:#fce4ec,stroke:#880e4f,stroke-width:2px
    classDef container fill:#e8f5e9,stroke:#1b5e20,stroke-width:2px
    
    class SAML,Azure,JWT auth
    class OpenWebUI,Ollama,Models api
    class DB,Volumes storage
    class Jupyter,VSCode,Static,GitProj container
```

## Authentication Flow

```mermaid
sequenceDiagram
    participant U as User
    participant B as Browser
    participant T as Traefik
    participant H as Hydra SAML Auth
    participant A as Azure AD
    participant D as Dashboard
    participant O as OpenWebUI

    Note over U,O: Initial Login Flow
    U->>B: Visit hydra.newpaltz.edu
    B->>T: HTTPS Request
    T->>H: Route to Hydra Auth
    H->>B: Redirect to /login
    B->>A: SAML AuthN Request
    A->>U: Show SUNY Login Page
    U->>A: Enter Credentials
    A->>B: SAML Response + Attributes
    B->>H: POST /login/callback
    H->>H: Validate SAML
    H->>H: Generate JWT Token
    H->>B: Set np_access Cookie
    B->>D: Access Dashboard
    
    Note over U,O: API Key Generation
    U->>D: Settings → Account
    D->>D: Generate API Key
    D->>U: Display API Key (one time)
    
    Note over U,O: API Usage
    U->>O: API Request + Bearer Token
    O->>O: Validate API Key
    O->>O: Process Request
    O->>U: JSON Response
```

## Student API Access Pattern

```mermaid
graph LR
    subgraph "Student Development"
        Code[Student Code - API Integration]
        ENV[Environment Variables - OPENWEBUI_API_KEY]
    end
    
    subgraph "API Endpoints"
        Auth["api/auth - Authentication"]
        Chat["api/chat/completions - Chat API"]
        Models["api/models - List Models"]
        Files["api/v1/files - RAG Upload"]
    end
    
    subgraph "Processing"
        OpenWebUI[OpenWebUI - Request Router]
        Ollama[Ollama - Model Engine]
        RAG[RAG Pipeline - Document Processing]
    end
    
    Code -->|Bearer Token| Auth
    Code -->|Bearer Token| Chat
    Code -->|Bearer Token| Models
    Code -->|Bearer Token| Files
    
    Auth --> OpenWebUI
    Chat --> OpenWebUI
    Models --> OpenWebUI
    Files --> OpenWebUI
    
    OpenWebUI --> Ollama
    OpenWebUI --> RAG
    
    style Code fill:#fff2cc
    style ENV fill:#d4edda
```

## Network Architecture

```mermaid
graph TB
    subgraph "External Network"
        Internet[Internet - HTTPS Only]
    end
    
    subgraph "DMZ - Traefik Proxy"
        Traefik[Traefik - :80/:443 - SSL Termination]
    end
    
    subgraph "Internal Networks"
        subgraph "hydra-main-net"
            SAML[SAML Auth - 10.10.0.2]
            OpenWebUI[OpenWebUI - 10.10.0.3]
            Dashboard[Dashboard - 10.10.0.4]
        end
        
        subgraph "hydra-students-net"
            Student1[Student Container 1 - 172.20.0.x]
            Student2[Student Container 2 - 172.20.0.y]
            StudentN[Student Container N - 172.20.0.z]
        end
        
        subgraph "ollama-net"
            Ollama[Ollama Service - 10.11.0.2]
            Models[(Model Storage)]
        end
    end
    
    Internet -->|HTTPS| Traefik
    Traefik -->|Reverse Proxy| SAML
    Traefik -->|Reverse Proxy| OpenWebUI
    Traefik -->|Reverse Proxy| Dashboard
    Traefik -->|Path Routing| Student1
    Traefik -->|Path Routing| Student2
    Traefik -->|Path Routing| StudentN
    
    OpenWebUI <-->|Model API| Ollama
    Dashboard -->|Docker API| Student1
    Dashboard -->|Docker API| Student2
    Dashboard -->|Docker API| StudentN
    
    style Traefik fill:#ffd54f
    style Ollama fill:#81c784
```

## Container Lifecycle Management

```mermaid
stateDiagram-v2
    [*] --> NotExists: Initial State
    
    NotExists --> Creating: User Clicks "Start Container"
    Creating --> Pulling: Pull Docker Image
    Pulling --> Configuring: Set Labels & Network
    Configuring --> Starting: Docker Create & Start
    Starting --> Running: Container Active
    
    Running --> Stopping: User Clicks "Stop"
    Stopping --> Stopped: Container Stopped
    
    Running --> Restarting: User Clicks "Restart"
    Restarting --> Running: Container Restarted
    
    Running --> GitPulling: User Clicks "Pull Latest"
    GitPulling --> Rebuilding: Update Code
    Rebuilding --> Running: Container Updated
    
    Running --> Deleting: User Clicks "Delete"
    Stopped --> Deleting: User Clicks "Delete"
    Deleting --> [*]: Container Removed
    
    Running --> ErrorState: Container Crash
    ErrorState --> Restarting: Auto-restart Policy
    ErrorState --> Stopped: Manual Intervention
```

## API Request Flow

```mermaid
sequenceDiagram
    participant App as Student Application
    participant API as OpenWebUI API
    participant Auth as Auth Service
    participant Model as Ollama/Model
    participant Cache as Response Cache
    
    App->>API: POST /api/chat/completions - Bearer: API_KEY
    API->>Auth: Validate Token
    Auth-->>API: User Context
    
    alt Token Invalid
        API-->>App: 401 Unauthorized
    end
    
    API->>Cache: Check Cache
    alt Response Cached
        Cache-->>API: Cached Response
        API-->>App: 200 OK (from cache)
    else New Request
        API->>Model: Forward Request
        Model->>Model: Process Prompt
        Model-->>API: Generated Response
        API->>Cache: Store Response
        API-->>App: 200 OK (fresh)
    end
```

## Student Container Types

```mermaid
graph TD
    subgraph "Container Presets"
            Jupyter[Jupyter Notebook - Python Data Science]
            Static[Static Website - HTML/CSS/JS]
            Repo[GitHub Repository - Any Language]
    end
    
    subgraph "Jupyter Config"
        J1[Base: jupyter/minimal-notebook]
        J2[Port: 8888]
        J3[Auth: ForwardAuth]
        J4[Volume: /home/jovyan/work]
    end
    
    subgraph "Static Config"
        S1[Base: nginx:alpine]
        S2[Port: 80]
        S3[Auth: None]
        S4[Volume: /usr/share/nginx/html]
    end
    
    subgraph "Repo Config"
        R1[Base: Varies by Runtime]
        R2[Node.js: port 3000]
        R3[Python: port 8000]
        R4[Volume: /workspace]
    end
    
    Jupyter --> J1
    Jupyter --> J2
    Jupyter --> J3
    Jupyter --> J4
    
    Static --> S1
    Static --> S2
    Static --> S3
    Static --> S4
    
    Repo --> R1
    Repo --> R2
    Repo --> R3
    Repo --> R4
```

## OpenWebUI API Structure

```mermaid
graph LR
    subgraph "API Endpoints"
        subgraph "/api - Management"
            M1["api/models"]
            M2["api/chats"]
            M3["api/auth"]
        end
        
        subgraph "/api/v1 - Files"
            F1["api/v1/files"]
            F2["api/v1/knowledge"]
            F3["api/v1/documents"]
        end
        
        subgraph "/v1 - OpenAI Compatible"
            O1["v1/chat/completions"]
            O2["v1/models"]
            O3["v1/embeddings"]
        end
        
        subgraph "/ollama - Direct"
            L1["ollama/api/chat"]
            L2["ollama/api/generate"]
            L3["ollama/api/tags"]
        end
    end
    
    M1 --> Backend[OpenWebUI Backend]
    M2 --> Backend
    M3 --> Backend
    
    F1 --> RAG[RAG Pipeline]
    F2 --> RAG
    F3 --> RAG
    
    O1 --> Adapter[OpenAI Adapter]
    O2 --> Adapter
    O3 --> Adapter
    
    L1 --> Ollama[Ollama Service]
    L2 --> Ollama
    L3 --> Ollama
    
    Backend --> Ollama
    Adapter --> Backend
    RAG --> Backend
```

## Security Architecture

```mermaid
graph TB
    subgraph "Security Layers"
        subgraph "Layer 1: Network"
            FW[Firewall Rules]
            SSL[SSL/TLS Encryption]
            CORS[CORS Policy]
        end
        
        subgraph "Layer 2: Authentication"
            SAML[SAML 2.0]
            JWT[JWT Tokens]
            API[API Keys]
        end
        
        subgraph "Layer 3: Authorization"
            RBAC[Role-Based Access]
            Labels[Container Labels]
            Ownership[Resource Ownership]
        end
        
        subgraph "Layer 4: Runtime"
            Isolation[Container Isolation]
            Limits[Resource Limits]
            Volumes[Volume Permissions]
        end
    end
    
    FW --> SSL
    SSL --> CORS
    CORS --> SAML
    SAML --> JWT
    JWT --> API
    API --> RBAC
    RBAC --> Labels
    Labels --> Ownership
    Ownership --> Isolation
    Isolation --> Limits
    Limits --> Volumes
```

## Data Flow for RAG (Retrieval Augmented Generation)

```mermaid
sequenceDiagram
    participant U as User
    participant A as API
    participant F as File Service
    participant V as Vector DB
    participant E as Embeddings
    participant M as Model
    
    Note over U,M: Document Upload Phase
    U->>A: POST /api/v1/files - Upload PDF/TXT
    A->>F: Store File
    F->>E: Generate Embeddings
    E->>V: Store Vectors
    A-->>U: Return file_id
    
    Note over U,M: Query Phase
    U->>A: POST /api/chat/completions - + file_id
    A->>V: Semantic Search
    V-->>A: Relevant Chunks
    A->>M: Prompt + Context
    M->>M: Generate Response
    M-->>A: Contextual Answer
    A-->>U: JSON Response
```

## Deployment Architecture

```mermaid
graph TB
    subgraph "Development Environment"
        DevCode[Student Code]
        DevAPI[Local OpenWebUI - localhost:3000]
        DevOllama[Local Ollama - localhost:11434]
    end
    
    subgraph "Production - Hydra"
        ProdTraefik[Traefik Proxy - hydra.newpaltz.edu]
        ProdAPI[OpenWebUI - gpt.hydra.newpaltz.edu]
        ProdOllama[Ollama Cluster - GPU Enabled]
        ProdDB[(Production DB)]
    end
    
    subgraph "Models"
        Llama[Llama 3.1]
        Mistral[Mistral]
        CodeLlama[Code Llama]
        Custom[Custom Models]
    end
    
    DevCode -->|Test| DevAPI
    DevAPI <--> DevOllama
    
    DevCode -->|Deploy| ProdTraefik
    ProdTraefik --> ProdAPI
    ProdAPI <--> ProdOllama
    ProdAPI <--> ProdDB
    
    ProdOllama --> Llama
    ProdOllama --> Mistral
    ProdOllama --> CodeLlama
    ProdOllama --> Custom
    
    style DevCode fill:#ffffcc
    style ProdAPI fill:#ccffcc
```

## Troubleshooting Decision Tree

```mermaid
graph TD
    Start[API Not Working?]
    
    Start --> Health{Health Check OK?}
    Health -->|No| CheckService[Check OpenWebUI Service]
    Health -->|Yes| AuthCheck{Auth Working?}
    
    CheckService --> DockerLogs[Check Docker Logs]
    DockerLogs --> ServiceRestart[Restart Service]
    
    AuthCheck -->|No| APIKey{API Key Valid?}
    AuthCheck -->|Yes| ModelCheck{Models Listed?}
    
    APIKey -->|No| GenerateKey[Generate New API Key]
    APIKey -->|Yes| EnableAPI[Enable API in Settings]
    
    ModelCheck -->|No| OllamaCheck{Ollama Running?}
    ModelCheck -->|Yes| RequestCheck{Request Format OK?}
    
    OllamaCheck -->|No| StartOllama[Start/Fix Ollama]
    OllamaCheck -->|Yes| NetworkCheck[Check Network Config]
    
    RequestCheck -->|No| FixFormat[Fix JSON/Headers]
    RequestCheck -->|Yes| CORSCheck{CORS Error?}
    
    CORSCheck -->|Yes| ConfigCORS[Configure CORS]
    CORSCheck -->|No| Success[Working!]
    
    style Start fill:#ffcccc
    style Success fill:#ccffcc
```

## Port Reference

```mermaid
graph LR
    subgraph "Service Ports"
        P1[3000 - OpenWebUI External]
        P2[8080 - OpenWebUI Internal]
        P3[6969 - SAML Auth]
        P4[7070 - Middleman API]
        P5[11434 - Ollama]
        P6[80/443 - Traefik]
        P7[8888 - Jupyter]
        P8[5678 - n8n]
    end
    
    subgraph "Usage"
        U1[Students → 443/HTTPS]
        U2[API Calls → 443/HTTPS]
        U3[Internal → Various]
    end
    
    P1 --> U2
    P2 --> U3
    P3 --> U3
    P4 --> U3
    P5 --> U3
    P6 --> U1
    P6 --> U2
    P7 --> U3
    P8 --> U3
```

## Quick Start Workflow

```mermaid
graph TD
    Start[Student Starts]
    
    Start --> Login[Login via SAML]
    Login --> Dashboard[Access Dashboard]
    Dashboard --> GenKey[Generate API Key]
    GenKey --> TestAPI[Test with curl]
    
    TestAPI --> Success{Working?}
    Success -->|No| Troubleshoot[Check Troubleshooting]
    Success -->|Yes| ChooseLang[Choose Language]
    
    ChooseLang --> Python[Python + OpenAI SDK]
    ChooseLang --> JS[JavaScript + Axios]
    ChooseLang --> PHP[PHP + Guzzle]
    ChooseLang --> Java[Java + OkHttp]
    
    Python --> Build[Build Application]
    JS --> Build
    PHP --> Build
    Java --> Build
    
    Build --> Deploy[Deploy to Container]
    Deploy --> Test[Test in Production]
    
    style Start fill:#e1f5fe
    style Success fill:#c8e6c9
    style Build fill:#fff9c4
```

## Summary

This architecture enables:

1. **Secure Access**: SAML authentication through Azure AD
2. **API Integration**: OpenAI-compatible endpoints for all major languages
3. **Container Management**: Students can run isolated development environments
4. **Model Access**: Direct connection to Ollama-hosted AI models
5. **RAG Capabilities**: Document upload and contextual responses
6. **Scalability**: Traefik routing and Docker orchestration

Students interact with the system by:
1. Authenticating via SAML (automatic with SUNY credentials)
2. Generating an API key through the Dashboard
3. Using that key in their applications to access AI models
4. Optionally deploying their applications as containers on Hydra

The infrastructure handles authentication, routing, model management, and resource allocation transparently, allowing students to focus on building AI-powered applications.<|MERGE_RESOLUTION|>--- conflicted
+++ resolved
@@ -1536,7 +1536,6 @@
     console.log(await bot.chat('Thanks for the explanation!'));
 })();
 ```
-<<<<<<< HEAD
 
 ---
 
@@ -1545,17 +1544,6 @@
 - **Hydra GPT Platform:** https://gpt.hydra.newpaltz.edu
 - **Open WebUI Documentation:** https://docs.openwebui.com
 
----
-
-## Changelog
-
-- **v1.1** - Added comprehensive language examples (Python, JavaScript, PHP, Java, C#, Ruby, Go, Rust)
-- **v1.0** - Initial guide created with Hydra GPT integration instructions
-- Endpoint: `https://gpt.hydra.newpaltz.edu/api/chat/completions`
-- Default Model: `gemma3:12b`
-
-=======
->>>>>>> f04671c2
 ---
 
 # Hydra Infrastructure Architecture & API Access Guide
